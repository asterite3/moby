package main

import (
	"flag"
	"fmt"
	"github.com/dotcloud/docker"
	"github.com/dotcloud/docker/rcli"
	"github.com/dotcloud/docker/term"
	"io"
	"io/ioutil"
	"log"
	"os"
	"os/signal"
<<<<<<< HEAD
	"runtime"
=======
	"strconv"
>>>>>>> ff5e238d
	"syscall"
)

var (
	GIT_COMMIT string
)

func main() {
	if docker.SelfPath() == "/sbin/init" {
		// Running in init mode
		docker.SysInit()
		return
	}
	// FIXME: Switch d and D ? (to be more sshd like)
	flDaemon := flag.Bool("d", false, "Daemon mode")
	flDebug := flag.Bool("D", false, "Debug mode")
	flAutoRestart := flag.Bool("r", false, "Restart previously running containers")
	bridgeName := flag.String("b", "", "Attach containers to a pre-existing network bridge")
	pidfile := flag.String("p", "/var/run/docker.pid", "File containing process PID")
	flag.Parse()
	if *bridgeName != "" {
		docker.NetworkBridgeIface = *bridgeName
	} else {
		docker.NetworkBridgeIface = docker.DefaultNetworkBridge
	}
	if *flDebug {
		os.Setenv("DEBUG", "1")
	}
	docker.GIT_COMMIT = GIT_COMMIT
	if *flDaemon {
		if flag.NArg() != 0 {
			flag.Usage()
			return
		}
		if err := daemon(*pidfile, *flAutoRestart); err != nil {
			log.Fatal(err)
		}
	} else {
		if err := docker.ParseCommands(flag.Args()); err != nil {
			log.Fatal(err)
		}
	}
}

func createPidFile(pidfile string) error {
	if pidString, err := ioutil.ReadFile(pidfile); err == nil {
		pid, err := strconv.Atoi(string(pidString))
		if err == nil {
			if _, err := os.Stat(fmt.Sprintf("/proc/%d/", pid)); err == nil {
				return fmt.Errorf("pid file found, ensure docker is not running or delete %s", pidfile)
			}
		}
	}

	file, err := os.Create(pidfile)
	if err != nil {
		return err
	}

	defer file.Close()

	_, err = fmt.Fprintf(file, "%d", os.Getpid())
	return err
}

func removePidFile(pidfile string) {
	if err := os.Remove(pidfile); err != nil {
		log.Printf("Error removing %s: %s", pidfile, err)
	}
}

func daemon(pidfile string, autoRestart bool) error {
	if err := createPidFile(pidfile); err != nil {
		log.Fatal(err)
	}
	defer removePidFile(pidfile)

	c := make(chan os.Signal, 1)
	signal.Notify(c, os.Interrupt, os.Kill, os.Signal(syscall.SIGTERM))
	go func() {
		sig := <-c
		log.Printf("Received signal '%v', exiting\n", sig)
		removePidFile(pidfile)
		os.Exit(0)
	}()

<<<<<<< HEAD
	if runtime.GOARCH != "amd64" {
		log.Fatalf("The docker runtime currently only supports amd64 (not %s). This will change in the future. Aborting.", runtime.GOARCH)
	}
	runtime, err := docker.NewRuntime()
=======
	service, err := docker.NewServer(autoRestart)
>>>>>>> ff5e238d
	if err != nil {
		return err
	}

	return docker.ListenAndServe("0.0.0.0:4243", runtime)
}

func runCommand(args []string) error {
	// FIXME: we want to use unix sockets here, but net.UnixConn doesn't expose
	// CloseWrite(), which we need to cleanly signal that stdin is closed without
	// closing the connection.
	// See http://code.google.com/p/go/issues/detail?id=3345
	if conn, err := rcli.Call("tcp", "127.0.0.1:4242", args...); err == nil {
		options := conn.GetOptions()
		if options.RawTerminal &&
			term.IsTerminal(int(os.Stdin.Fd())) &&
			os.Getenv("NORAW") == "" {
			if oldState, err := rcli.SetRawTerminal(); err != nil {
				return err
			} else {
				defer rcli.RestoreTerminal(oldState)
			}
		}
		receiveStdout := docker.Go(func() error {
			_, err := io.Copy(os.Stdout, conn)
			return err
		})
		sendStdin := docker.Go(func() error {
			_, err := io.Copy(conn, os.Stdin)
			if err := conn.CloseWrite(); err != nil {
				log.Printf("Couldn't send EOF: " + err.Error())
			}
			return err
		})
		if err := <-receiveStdout; err != nil {
			return err
		}
		if !term.IsTerminal(int(os.Stdin.Fd())) {
			if err := <-sendStdin; err != nil {
				return err
			}
		}
	} else {
		return fmt.Errorf("Can't connect to docker daemon. Is 'docker -d' running on this host?")
	}
	return nil
}<|MERGE_RESOLUTION|>--- conflicted
+++ resolved
@@ -11,11 +11,8 @@
 	"log"
 	"os"
 	"os/signal"
-<<<<<<< HEAD
 	"runtime"
-=======
 	"strconv"
->>>>>>> ff5e238d
 	"syscall"
 )
 
@@ -102,14 +99,10 @@
 		os.Exit(0)
 	}()
 
-<<<<<<< HEAD
 	if runtime.GOARCH != "amd64" {
 		log.Fatalf("The docker runtime currently only supports amd64 (not %s). This will change in the future. Aborting.", runtime.GOARCH)
 	}
-	runtime, err := docker.NewRuntime()
-=======
-	service, err := docker.NewServer(autoRestart)
->>>>>>> ff5e238d
+	runtime, err := docker.NewRuntime(autoRestart)
 	if err != nil {
 		return err
 	}
