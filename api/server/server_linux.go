// +build linux

package server

import (
	"fmt"
	"net"
	"net/http"

	"github.com/docker/docker/daemon"
	"github.com/docker/docker/pkg/sockets"
	"github.com/docker/docker/pkg/systemd"
)

// newServer sets up the required serverCloser and does protocol specific checking.
func (s *Server) newServer(proto, addr string) (serverCloser, error) {
	var (
		err error
		l   net.Listener
	)
	switch proto {
	case "fd":
		ls, err := systemd.ListenFD(addr)
		if err != nil {
			return nil, err
		}
		chErrors := make(chan error, len(ls))
		// We don't want to start serving on these sockets until the
		// daemon is initialized and installed. Otherwise required handlers
		// won't be ready.
		<-s.start
		// Since ListenFD will return one or more sockets we have
		// to create a go func to spawn off multiple serves
		for i := range ls {
			listener := ls[i]
			go func() {
				httpSrv := http.Server{Handler: s.router}
				chErrors <- httpSrv.Serve(listener)
			}()
		}
		for i := 0; i < len(ls); i++ {
			if err := <-chErrors; err != nil {
				return nil, err
			}
		}
		return nil, nil
	case "tcp":
		l, err = s.initTcpSocket(addr)
		if err != nil {
			return nil, err
		}
	case "unix":
		if l, err = sockets.NewUnixSocket(addr, s.cfg.SocketGroup, s.start); err != nil {
			return nil, err
		}
	default:
		return nil, fmt.Errorf("Invalid protocol format: %q", proto)
	}
	return &HttpServer{
		&http.Server{
			Addr:    addr,
			Handler: s.router,
		},
		l,
	}, nil
}

func (s *Server) AcceptConnections(d *daemon.Daemon) {
	// Tell the init daemon we are accepting requests
	s.daemon = d
	go systemd.SdNotify("READY=1")
	// close the lock so the listeners start accepting connections
	select {
<<<<<<< HEAD
	case <-activationLock:
	default:
		close(activationLock)
=======
	case <-s.start:
	default:
		close(s.start)
>>>>>>> 2daede5a
	}
}<|MERGE_RESOLUTION|>--- conflicted
+++ resolved
@@ -71,14 +71,8 @@
 	go systemd.SdNotify("READY=1")
 	// close the lock so the listeners start accepting connections
 	select {
-<<<<<<< HEAD
-	case <-activationLock:
-	default:
-		close(activationLock)
-=======
 	case <-s.start:
 	default:
 		close(s.start)
->>>>>>> 2daede5a
 	}
 }